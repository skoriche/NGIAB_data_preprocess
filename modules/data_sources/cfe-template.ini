forcing_file=BMI
surface_water_partitioning_scheme=Schaake
surface_runoff_scheme=GIUH

# ----------------
# State Parameters
# ----------------
soil_params.depth=2.0[m]
# beta exponent on Clapp-Hornberger (1978) soil water relations
soil_params.b={bexp}[]
# saturated hydraulic conductivity
soil_params.satdk={dksat}[m s-1]
# saturated capillary head
soil_params.satpsi={psisat}[m]
# this factor (0-1) modifies the gradient of the hydraulic head at the soil bottom. 0=no-flow.
soil_params.slop={slope}[m/m]
# saturated soil moisture content
soil_params.smcmax={smcmax}[m/m]
# wilting point soil moisture content
soil_params.wltsmc={smcwlt}[m/m]

# ---------------------
# Adjustable Parameters
# ---------------------
# optional; defaults to 1.0
soil_params.expon=1.0[]
soil_params.expon_secondary=1.0[]

# maximum storage in the conceptual reservoir
max_gw_storage={max_gw_storage}[m]
# primary outlet coefficient
Cgw={gw_Coeff}[m h-1]
# exponent parameter (1.0 for linear reservoir)
expon={gw_Expon}[]
# initial condition for groundwater reservoir - it is the ground water as a
# decimal fraction of the maximum groundwater storage (max_gw_storage) for the initial timestep
gw_storage={gw_storage}[m/m]
# field capacity
alpha_fc=0.33
# initial condition for soil reservoir - it is the water in the soil as a
# decimal fraction of maximum soil water storage (smcmax * depth) for the initial timestep
soil_storage=0.05[m/m]
# number of Nash lf reservoirs (optional, defaults to 2, ignored if storage values present)
K_nash_subsurface=0.03[]
<<<<<<< HEAD

=======
>>>>>>> ff300f47
# Nash Config param - primary reservoir
K_lf=0.01[]
# Nash Config param - secondary reservoir
nash_storage_subsurface=0.0,0.0
# Giuh ordinates in dt time steps
giuh_ordinates=0.55,0.25,0.2

# ---------------------
# Time Info
# ---------------------
# set to 1 if forcing_file=BMI
num_timesteps=1
    # prints various debug and bmi info
verbosity=0
DEBUG=0
# Parameter in the surface runoff parameterization
# (https://mikejohnson51.github.io/hyAggregate/#Routing_Attributes)
refkdt={refkdt}<|MERGE_RESOLUTION|>--- conflicted
+++ resolved
@@ -42,10 +42,6 @@
 soil_storage=0.05[m/m]
 # number of Nash lf reservoirs (optional, defaults to 2, ignored if storage values present)
 K_nash_subsurface=0.03[]
-<<<<<<< HEAD
-
-=======
->>>>>>> ff300f47
 # Nash Config param - primary reservoir
 K_lf=0.01[]
 # Nash Config param - secondary reservoir
