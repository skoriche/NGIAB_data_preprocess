import logging
import multiprocessing
import os
import shutil
import time
import warnings
from datetime import datetime
from functools import partial
from math import ceil
from multiprocessing import shared_memory
from pathlib import Path

from dask.distributed import Client, LocalCluster

import geopandas as gpd
import numpy as np
import pandas as pd
import psutil
import xarray as xr
from data_processing.file_paths import file_paths
from data_processing.zarr_utils import get_forcing_data
from exactextract import exact_extract
from exactextract.raster import NumPyRasterSource
from rich.progress import (
    Progress,
    BarColumn,
    TextColumn,
    TimeElapsedColumn,
    TimeRemainingColumn,
)
from typing import Tuple


logger = logging.getLogger(__name__)
# Suppress the specific warning from numpy to keep the cli output clean
warnings.filterwarnings(
    "ignore", message="'DataFrame.swapaxes' is deprecated", category=FutureWarning
)
warnings.filterwarnings(
    "ignore", message="'GeoDataFrame.swapaxes' is deprecated", category=FutureWarning
)


def weighted_sum_of_cells(flat_raster: np.ndarray, 
                          cell_ids: np.ndarray, 
                          factors: np.ndarray) -> np.ndarray:
    '''  
    Take an average of each forcing variable in a catchment. Create an output
    array initialized with zeros, and then sum up the forcing variable and 
    divide by the sum of the cell weights to get an averaged forcing variable 
    for the entire catchment.

    Parameters
    ----------
    flat_raster : np.ndarray
        An array of dimensions (time, x*y) containing forcing variable values
        in each cell. Each element in the array corresponds to a cell ID.
    cell_ids : np.ndarray
        A list of the raster cell IDs that intersect the study catchment.
    factors : np.ndarray
        A list of the weights (coverages) of each cell in cell_ids.

    Returns
    -------
    np.ndarray
        An one-dimensional array, where each element corresponds to a timestep.
        Each element contains the averaged forcing value for the whole catchment
        over one timestep.
    '''
    result = np.zeros(flat_raster.shape[0])
    result = np.sum(flat_raster[:, cell_ids] * factors, axis=1)
    sum_of_weights = np.sum(factors)
    result /= sum_of_weights
    return result


def get_cell_weights(raster: xr.Dataset, 
                     gdf: gpd.GeoDataFrame, 
                     wkt: str) -> pd.DataFrame:
    '''
    Get the cell weights (coverage) for each cell in a divide. Coverage is 
    defined as the fraction (a float in [0,1]) of a raster cell that overlaps 
    with the polygon in the passed gdf.

    Parameters
    ----------
    raster : xr.Dataset
        One timestep of a gridded forcings dataset.
    gdf : gpd.GeoDataFrame
        A GeoDataFrame with a polygon feature.
    wkt : str
        Well-known text (WKT) representation of gdf's coordinate reference
        system (CRS)

    Returns
    -------
    pd.DataFrame
        DataFrame indexed by divide_id that contains information about coverage
        for each raster cell in gridded forcing file.
    '''
    xmin = raster.x[0]
    xmax = raster.x[-1]
    ymin = raster.y[0]
    ymax = raster.y[-1]
    rastersource = NumPyRasterSource(
        raster["RAINRATE"], srs_wkt=wkt, xmin=xmin, xmax=xmax, ymin=ymin, ymax=ymax
    )
    output = exact_extract(
        rastersource,
        gdf,
        ["cell_id", "coverage"],
        include_cols=["divide_id"],
        output="pandas",
    )
    return output.set_index("divide_id")


def add_APCP_SURFACE_to_dataset(dataset: xr.Dataset) -> xr.Dataset:
    '''Convert precipitation value to correct units.'''
    # precip_rate is mm/s
    # cfe says input atmosphere_water__liquid_equivalent_precipitation_rate is mm/h
    # nom says prcpnonc input is mm/s
    # technically should be kg/m^2/s at 1kg = 1l it equates to mm/s
    # nom says qinsur output is m/s, hopefully qinsur is converted to mm/h by ngen
    dataset["APCP_surface"] = dataset["precip_rate"] * 3600
    dataset["APCP_surface"].attrs["units"] = "mm h^-1" # ^-1 notation copied from source data
    dataset["APCP_surface"].attrs["source_note"] = "This is just the precip_rate variable converted to mm/h by multiplying by 3600"
    return dataset


def get_index_chunks(data: xr.DataArray) -> list[tuple[int, int]]:
    '''  
    Take a DataArray and calculate the start and end index for each chunk based
    on the available memory.

    Parameters
    ----------
    data : xr.DataArray
        Large DataArray that can't be loaded into memory all at once.

    Returns
    -------
    list[Tuple[int, int]]
        Each element in the list represents a chunk of data. The tuple within
        the chunk indicates the start index and end index of the chunk.
    '''
    array_memory_usage = data.nbytes
<<<<<<< HEAD
    free_memory = psutil.virtual_memory().available * 0.8 # 80% of available memory
=======
    free_memory = psutil.virtual_memory().available * 0.8  # 80% of available memory
>>>>>>> ff300f47
    # limit the chunk to 20gb, makes things more stable
    free_memory = min(free_memory, 20 * 1024 * 1024 * 1024)
    num_chunks = ceil(array_memory_usage / free_memory)
    max_index = data.shape[0]
    stride = max_index // num_chunks
    chunk_start = range(0, max_index, stride)
    index_chunks = [(start, start + stride) for start in chunk_start]
    return index_chunks


def create_shared_memory(lazy_array: xr.Dataset) -> Tuple[
    shared_memory.SharedMemory,
    np.dtype,
    np.dtype
]:
    '''
    Create a shared memory object so that multiple processes can access loaded 
    data.
    
    Parameters
    ----------
    lazy_array : xr.Dataset
        A chunk of gridded forcing variable data.

    Returns
    -------
    shared_memory.SharedMemory
        A specific block of memory allocated by the OS of the size of 
        lazy_array.
    np.dtype.shape
        A shape object with dimensions (# timesteps, # of raster cells) in
        reference to lazy_array.
    np.dtype
        Data type of objects in lazy_array.
    '''
    logger.debug(f"Creating shared memory size {lazy_array.nbytes/ 10**6} Mb.")
    shm = shared_memory.SharedMemory(create=True, size=lazy_array.nbytes)
    shared_array = np.ndarray(lazy_array.shape, dtype=np.float32, buffer=shm.buf)
    # if your data is not float32, xarray will do an automatic conversion here
    # which consumes a lot more memory, forcings downloaded with this tool will work
    for start, end in get_index_chunks(lazy_array):
            # copy data from lazy to shared memory one chunk at a time
            shared_array[start:end] = lazy_array[start:end]

    time, x, y = shared_array.shape
    shared_array = shared_array.reshape(time, -1)

    return shm, shared_array.shape, shared_array.dtype


def process_chunk_shared(variable: str,
                         times: np.ndarray,
                         shm_name: str,
                         shape: np.dtype.shape,
                         dtype: np.dtype, 
                         chunk: gpd.GeoDataFrame) -> xr.DataArray:
    '''  
    Process the gridded forcings chunk loaded into a SharedMemory block. 

    Parameters
    ----------
    variable : str
        Name of forcing variable to be processed.
    times : np.ndarray
        Timesteps in gridded forcings chunk.
    shm_name : str
        Unique name that identifies the SharedMemory block.
    shape : np.dtype.shape
        A shape object with dimensions (# timesteps, # of raster cells) in
        reference to the gridded forcings chunk.
    dtype : np.dtype
        Data type of objects in the gridded forcings chunk.
    chunk : gpd.GeoDataFrame
        A chunk of gridded forcings data.

    Returns
    -------
    xr.DataArray
        Averaged forcings data for each timestep for each catchment.
    '''
    existing_shm = shared_memory.SharedMemory(name=shm_name)
    raster = np.ndarray(shape, dtype=dtype, buffer=existing_shm.buf)
    results = []

    for catchment in chunk.index.unique():
        cell_ids = chunk.loc[catchment]["cell_id"]
        weights = chunk.loc[catchment]["coverage"]
        mean_at_timesteps = weighted_sum_of_cells(raster, cell_ids, weights)
        temp_da = xr.DataArray(
            mean_at_timesteps,
            dims=["time"],
            coords={"time": times},
            name=f"{variable}_{catchment}",
        )
        temp_da = temp_da.assign_coords(catchment=catchment)
        results.append(temp_da)
    existing_shm.close()
    return xr.concat(results, dim="catchment")


def get_cell_weights_parallel(gdf: gpd.GeoDataFrame,
                              input_forcings: xr.Dataset,
                              num_partitions: int) -> pd.DataFrame:
    '''
    Execute get_cell_weights with multiprocessing, with chunking for the passed
    GeoDataFrame to conserve memory usage.

    Parameters
    ----------
    gdf : gpd.GeoDataFrame
        A GeoDataFrame with a polygon feature.
    input_forcings : xr.Dataset
        A gridded forcings file.
    num_partitions : int
        Number of chunks to split gdf into.

    Returns
    -------
    pd.DataFrame
        DataFrame indexed by divide_id that contains information about coverage
        for each raster cell and each timestep in gridded forcing file.
    '''
    gdf_chunks = np.array_split(gdf, num_partitions)
    wkt = gdf.crs.to_wkt()
    one_timestep = input_forcings.isel(time=0).compute()
    with multiprocessing.Pool() as pool:
        args = [(one_timestep, gdf_chunk, wkt) for gdf_chunk in gdf_chunks]
        catchments = pool.starmap(get_cell_weights, args)
    return pd.concat(catchments)

def get_units(dataset: xr.Dataset) -> dict:
    '''
    Return dictionary of units for each variable in dataset.
    
    Parameters
    ----------
    dataset : xr.Dataset
        Dataset with variables and units.
    
    Returns
    -------
    dict 
        {variable name: unit}
    '''
    units = {}
    for var in dataset.data_vars:
        if dataset[var].attrs["units"]:
            units[var] = dataset[var].attrs["units"]
    return units

def compute_zonal_stats(
    gdf: gpd.GeoDataFrame, merged_data: xr.Dataset, forcings_dir: Path
) -> None:
    '''  
    Compute zonal statistics in parallel for all timesteps over all desired 
    catchments. Create chunks of catchments and within those, chunks of 
    timesteps for memory management.

    Parameters
    ----------
    gdf : gpd.GeoDataFrame
        Contains identity and geometry information on desired catchments.
    merged_data : xr.Dataset
        Gridded forcing data that intersects with desired catchments.
    forcings_dir : Path
        Path to directory where outputs are to be stored.
    '''
    logger.info("Computing zonal stats in parallel for all timesteps")
    timer_start = time.time()
    num_partitions = multiprocessing.cpu_count() - 1
    if num_partitions > len(gdf):
        num_partitions = len(gdf)

    catchments = get_cell_weights_parallel(gdf, merged_data, num_partitions)

    units = get_units(merged_data)

    variables = {
                "LWDOWN": "DLWRF_surface",
                "PSFC": "PRES_surface",
                "Q2D": "SPFH_2maboveground",
                "RAINRATE": "precip_rate",
                "SWDOWN": "DSWRF_surface",
                "T2D": "TMP_2maboveground",
                "U2D": "UGRD_10maboveground",
                "V2D": "VGRD_10maboveground",
            }

    cat_chunks = np.array_split(catchments, num_partitions)

    progress = Progress(
        TextColumn("[progress.description]{task.description}"),
        BarColumn(),
        "[progress.percentage]{task.percentage:>3.0f}%",
        TextColumn("{task.completed}/{task.total}"),
        "•",
        TextColumn(" Elapsed Time:"),
        TimeElapsedColumn(),
        TextColumn(" Remaining Time:"),
        TimeRemainingColumn(),
    )

    timer = time.perf_counter()
    variable_task = progress.add_task(
        "[cyan]Processing variables...", total=len(variables), elapsed=0
    )
    progress.start()
    for variable in variables.keys():
        progress.update(variable_task, advance=1)
        progress.update(variable_task, description=f"Processing {variable}")

        if variable not in merged_data.data_vars:
            logger.warning(f"Variable {variable} not in forcings, skipping")
            continue

        # to make sure this fits in memory, we need to chunk the data
        time_chunks = get_index_chunks(merged_data[variable])
        chunk_task = progress.add_task("[purple] processing chunks", total=len(time_chunks))
        for i, times in enumerate(time_chunks):
            progress.update(chunk_task, advance=1)
            start, end = times
            # select the chunk of time we want to process
            data_chunk = merged_data[variable].isel(time=slice(start,end))
            # put it in shared memory
            shm, shape, dtype = create_shared_memory(data_chunk)
            times = data_chunk.time.values
            # create a partial function to pass to the multiprocessing pool
            partial_process_chunk = partial(process_chunk_shared,variable,times,shm.name,shape,dtype)

            logger.debug(f"Processing variable: {variable}")
            # process the chunks of catchments in parallel
            with multiprocessing.Pool(num_partitions) as pool:
                variable_data = pool.map(partial_process_chunk, cat_chunks)
            del partial_process_chunk
            # clean up the shared memory
            shm.close()
            shm.unlink()
            logger.debug(f"Processed variable: {variable}")
            concatenated_da = xr.concat(variable_data, dim="catchment")
            # delete the data to free up memory
            del variable_data
            logger.debug(f"Concatenated variable: {variable}")
            # write this to disk now to save memory
            # xarray will monitor memory usage, but it doesn't account for the shared memory used to store the raster
            # This reduces memory usage by about 60%
            concatenated_da.to_dataset(name=variable).to_netcdf(forcings_dir/ "temp" / f"{variable}_{i}.nc")
        # Merge the chunks back together
        datasets = [xr.open_dataset(forcings_dir / "temp" / f"{variable}_{i}.nc") for i in range(len(time_chunks))]
        result = xr.concat(datasets, dim="time")
        result.to_netcdf(forcings_dir / "temp" / f"{variable}.nc")
        # close the datasets
        result.close()
        _ = [dataset.close() for dataset in datasets]

        for file in forcings_dir.glob("temp/*_*.nc"):
            file.unlink()
        progress.remove_task(chunk_task)
    progress.update(
        variable_task,
        description=f"Forcings processed in {time.perf_counter() - timer:2f} seconds",
    )
    progress.stop()
    logger.info(
        f"Forcing generation complete! Zonal stats computed in {time.time() - timer_start:2f} seconds"
    )
    write_outputs(forcings_dir, variables, units)


def write_outputs(forcings_dir: Path,
                  variables: dict,
                  units: dict) -> None:
    '''  
    Write outputs to disk in the form of a NetCDF file, using dask clusters to
    facilitate parallel computing.

    Parameters
    ----------
    forcings_dir : Path
        Path to directory where outputs are to be stored.
    variables : dict
        Preset dictionary where the keys are forcing variable names and the 
        values are units.
    units : dict
        Dictionary where the keys are forcing variable names and the values are 
        units. Differs from variables, as this dictionary depends on the gridded
        forcing dataset.
    '''

    # start a dask cluster if there isn't one already running
    try:
        client = Client.current()
    except ValueError:
        cluster = LocalCluster()
        client = Client(cluster)
    temp_forcings_dir = forcings_dir / "temp"
    # Combine all variables into a single dataset using dask
    results = [xr.open_dataset(file, chunks="auto") for file in temp_forcings_dir.glob("*.nc")]
    final_ds = xr.merge(results)
    for var in final_ds.data_vars:
        if var in units:
            final_ds[var].attrs["units"] = units[var]
        else:
            logger.warning(f"Variable {var} has no units")

    rename_dict = {}
    for key, value in variables.items():
        if key in final_ds:
            rename_dict[key] = value

    final_ds = final_ds.rename_vars(rename_dict)
    final_ds = add_APCP_SURFACE_to_dataset(final_ds)

    # this step halves the storage size of the forcings
    for var in final_ds.data_vars:
        final_ds[var] = final_ds[var].astype(np.float32)

    logger.info("Saving to disk")
    # The format for the netcdf is to support a legacy format
    # which is why it's a little "unorthodox"
    # There are no coordinates, just dimensions, catchment ids are stored in a 1d data var
    # and time is stored in a 2d data var with the same time array for every catchment
    # time is stored as unix timestamps, units have to be set

    # add the catchment ids as a 1d data var
    final_ds["ids"] = final_ds["catchment"].astype(str)
    # time needs to be a 2d array of the same time array as unix timestamps for every catchment
    with warnings.catch_warnings():
        warnings.simplefilter("ignore")
        time_array = (
            final_ds.time.astype("datetime64[s]").astype(np.int64).values // 10**9
        )  ## convert from ns to s
    time_array = time_array.astype(np.int32) ## convert to int32 to save space
    final_ds = final_ds.drop_vars(["catchment", "time"]) ## drop the original time and catchment vars
    final_ds = final_ds.rename_dims({"catchment": "catchment-id"}) # rename the catchment dimension
    # add the time as a 2d data var, yes this is wasting disk space.
    final_ds["Time"] = (("catchment-id", "time"), [time_array for _ in range(len(final_ds["ids"]))])
    # set the time unit
    final_ds["Time"].attrs["units"] = "s"
    final_ds["Time"].attrs["epoch_start"] = "01/01/1970 00:00:00" # not needed but suppresses the ngen warning

    final_ds.to_netcdf(forcings_dir / "forcings.nc", engine="netcdf4")
    # close the datasets
    _ = [result.close() for result in results]
    final_ds.close()

    # clean up the temp files
    for file in temp_forcings_dir.glob("*.*"):
        file.unlink()
    temp_forcings_dir.rmdir()


def setup_directories(cat_id: str) -> file_paths:
    forcing_paths = file_paths(cat_id)
    # delete everything in the forcing folder except the cached nc file
    for file in forcing_paths.forcings_dir.glob("*.*"):
        if file != forcing_paths.cached_nc_file:
            file.unlink()

    os.makedirs(forcing_paths.forcings_dir / "temp", exist_ok=True)

    return forcing_paths


def create_forcings(
    start_time: str, end_time: str, output_folder_name: str, forcing_vars: list[str] = None
) -> None:
    forcing_paths = setup_directories(output_folder_name)
    projection = xr.open_dataset(forcing_paths.template_nc, engine="h5netcdf").crs.esri_pe_string
    logger.debug("Got projection from grid file")

    gdf = gpd.read_file(forcing_paths.geopackage_path, layer="divides").to_crs(projection)
    logger.debug(f"gdf  bounds: {gdf.total_bounds}")

    if type(start_time) == datetime:
        start_time = start_time.strftime("%Y-%m-%d %H:%M")
    if type(end_time) == datetime:
        end_time = end_time.strftime("%Y-%m-%d %H:%M")

    merged_data = get_forcing_data(forcing_paths.cached_nc_file, start_time, end_time, gdf, forcing_vars)
    compute_zonal_stats(gdf, merged_data, forcing_paths.forcings_dir)


if __name__ == "__main__":
    # Example usage
    start_time = "2010-01-01 00:00"
    end_time = "2010-01-02 00:00"
    output_folder_name = "cat-1643991"
    # looks in output/cat-1643991/config for the geopackage cat-1643991_subset.gpkg
    # puts forcings in output/cat-1643991/forcings
    logger.basicConfig(level=logging.DEBUG)
    create_forcings(start_time, end_time, output_folder_name)<|MERGE_RESOLUTION|>--- conflicted
+++ resolved
@@ -145,11 +145,7 @@
         the chunk indicates the start index and end index of the chunk.
     '''
     array_memory_usage = data.nbytes
-<<<<<<< HEAD
     free_memory = psutil.virtual_memory().available * 0.8 # 80% of available memory
-=======
-    free_memory = psutil.virtual_memory().available * 0.8  # 80% of available memory
->>>>>>> ff300f47
     # limit the chunk to 20gb, makes things more stable
     free_memory = min(free_memory, 20 * 1024 * 1024 * 1024)
     num_chunks = ceil(array_memory_usage / free_memory)
