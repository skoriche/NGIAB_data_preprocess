--- conflicted
+++ resolved
@@ -368,9 +368,6 @@
         wb_id = result[0][0]
         cat_id = wb_id.replace("wb", "cat")
 
-<<<<<<< HEAD
-    return cat_id
-=======
     return cat_id
 
 
@@ -395,5 +392,4 @@
         logger.error(f"SQLite error: {e}")
         raise
     unique_edges = list(set(edges))
-    return unique_edges
->>>>>>> c79a974e
+    return unique_edges